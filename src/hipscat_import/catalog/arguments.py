--- conflicted
+++ resolved
@@ -18,59 +18,7 @@
 
 @dataclass
 class ImportArguments(RuntimeArguments):
-<<<<<<< HEAD
-    """Container class for holding partitioning arguments
-    Attributes:
-        catalog_name (str): short, convenient name for the catalog.
-        epoch (str): astronomical epoch for the data. defaults to "J2000"
-        `_input_path` (str): path to the input data
-        input_format (str): specifier of the input data format. This will
-            be used to find an appropriate file reader, and may be used to find
-            input files, via a match like "<input_path>/*<input_format>"
-        `_input_file_list` (list[str]): can be used instead of `input_format` to
-            import just a few files at a time.
-        input_paths (list[str]): resolved list of all files used in the importer
-        ra_column (str): column for right ascension
-        dec_column (str): column for declination
-        id_column (str): column for survey identifier, or other sortable column
-        `_output_path` (str): base path for catalog output
-        catalog_path (str): path for catalog output. This is generally formed
-            via <output_path>/<catalog_name>
-        overwrite (bool): if there is existing data at the `catalog_path`, should
-            we overwrite and create a new catalog.
-        resume (bool): if there are existing intermediate resume files, should we
-            read those and continue to create a new catalog where we left off.
-        constant_healpix_order (int): healpix order to use when mapping. if this is
-            a positive number, this will be the order of all final pixels and we
-            will not combine pixels according to the threshold.
-        highest_healpix_order (int): healpix order to use when mapping. this will
-            not necessarily be the order used in the final catalog, as we may combine
-            pixels that don't meed the threshold.
-        pixel_threshold (int): maximum number of rows for a single resulting pixel.
-            we may combine hierarchically until we near the `pixel_threshold`
-        mapping_healpix_order (int): healpix order to use when mapping. will be
-            `highest_healpix_order` unless a positive value is provided for
-            `constant_healpix_order`.
-        debug_stats_only (bool): do not perform a map reduce and don't create a new
-            catalog. generate the partition info.
-        tmp_path (str): path for storing intermediate files
-        filter_function (function pointer): optional method which takes a pandas
-            dataframe as input, performs some filtering or transformation of the data,
-            and returns a dataframe with the rows that will be used to create the
-            new catalog.
-        file_reader (`InputReader`): instance of input reader that specifies arguments
-            necessary for reading from your input files.
-        `_tmp_dir` (str): base directory provided by the caller for temporary files.
-        progress_bar (bool): if true, a tqdm progress bar will be displayed for user
-            feedback of map reduce progress.
-        dask_tmp (str): directory for dask worker space. this should be local to
-            the execution of the pipeline, for speed of reads and writes.
-        dask_n_workers (int): number of workers for the dask client
-        dask_threads_per_worker (int): number of threads per dask worker.
-    """
-=======
     """Container class for holding partitioning arguments"""
->>>>>>> 1f351878
 
     epoch: str = "J2000"
     """astronomical epoch for the data. defaults to "J2000" """
