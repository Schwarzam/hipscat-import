"""Tests of argument validation, in the absense of command line parsing"""


import pytest

from hipscat_import.arguments import ImportArguments

# pylint: disable=protected-access


def test_none():
    """No arguments provided. Should error for required args."""
    with pytest.raises(ValueError):
        ImportArguments()


def test_empty_required(blank_data_dir, tmp_path):
    """*Most* required arguments are provided."""
    ## Input path is missing
    with pytest.raises(ValueError):
        ImportArguments(
            catalog_name="catalog",
            input_path="",
            input_format="csv",
            output_path=tmp_path,
        )

    ## Output path is missing
    with pytest.raises(ValueError):
        ImportArguments(
            catalog_name="catalog",
            input_path=blank_data_dir,
            input_format="csv",
            output_path="",
        )


def test_invalid_paths(blank_data_dir, empty_data_dir, tmp_path):
    """Required arguments are provided, but paths aren't found."""
    ## Prove that it works with required args
    ImportArguments(
        catalog_name="catalog",
        input_path=blank_data_dir,
        output_path=tmp_path,
        input_format="csv",
    )

    ## Bad output path
    with pytest.raises(FileNotFoundError):
        ImportArguments(
            catalog_name="catalog",
            input_path=blank_data_dir,
            output_path="path",
            input_format="csv",
        )

    ## Bad input path
    with pytest.raises(FileNotFoundError):
        ImportArguments(
            catalog_name="catalog",
            input_path="path",
            output_path=tmp_path,
            input_format="csv",
        )

<<<<<<< HEAD
        ## Bad output path
        with pytest.raises(FileNotFoundError):
            ImportArguments(
                catalog_name="catalog",
                input_path=blank_data_dir,
                output_path="path",
                input_format="csv",
            )

        ## Bad input path
        with pytest.raises(FileNotFoundError):
            ImportArguments(
                catalog_name="catalog",
                input_path="path",
                output_path=tmp_dir,
                overwrite=True,
                input_format="csv",
            )

        ## Input path has no files
        with pytest.raises(FileNotFoundError):
            ImportArguments(
                catalog_name="catalog",
                input_path=empty_data_dir,
                output_path=tmp_dir,
                overwrite=True,
                input_format="csv",
            )

        ## Bad input file
        with pytest.raises(FileNotFoundError):
            ImportArguments(
                catalog_name="catalog",
                input_file_list=["path"],
                overwrite=True,
                output_path=tmp_dir,
                input_format="csv",
            )
=======
    ## Input path has no files
    with pytest.raises(FileNotFoundError):
        ImportArguments(
            catalog_name="catalog",
            input_path=empty_data_dir,
            output_path=tmp_path,
            input_format="csv",
        )

    ## Bad input file
    with pytest.raises(FileNotFoundError):
        ImportArguments(
            catalog_name="catalog",
            input_file_list=["path"],
            output_path=tmp_path,
            input_format="csv",
        )
>>>>>>> babe71f3


def test_output_overwrite(test_data_dir, blank_data_dir):
    """Test that we can write to existing directory, but not one with contents"""

    with pytest.raises(ValueError):
        ImportArguments(
            catalog_name="blank",
            input_path=blank_data_dir,
            output_path=test_data_dir,
            input_format="csv",
        )

    ## No error with overwrite flag
    ImportArguments(
        catalog_name="blank",
        input_path=blank_data_dir,
        output_path=test_data_dir,
        overwrite=True,
        input_format="csv",
    )


def test_good_paths(blank_data_dir, blank_data_file, tmp_path):
    """Required arguments are provided, and paths are found."""
    args = ImportArguments(
        catalog_name="catalog",
        input_path=blank_data_dir,
        input_format="csv",
        output_path=tmp_path,
        tmp_dir=tmp_path,
    )
    assert args.input_path == blank_data_dir
    assert len(args.input_paths) == 1
    assert args.input_paths[0] == blank_data_file
    assert args.output_path == tmp_path
    assert args.tmp_dir.startswith(str(tmp_path))


def test_multiple_files_in_path(small_sky_parts_dir, tmp_path):
    """Required arguments are provided, and paths are found."""
    args = ImportArguments(
        catalog_name="catalog",
        input_path=small_sky_parts_dir,
        input_format="csv",
        output_path=tmp_path,
    )
    assert args.input_path == small_sky_parts_dir
    assert len(args.input_paths) == 5


def test_single_debug_file(formats_headers_csv, tmp_path):
    """Required arguments are provided, and paths are found."""
    args = ImportArguments(
        catalog_name="catalog",
        input_file_list=[formats_headers_csv],
        input_format="csv",
        output_path=tmp_path,
    )
    assert len(args.input_paths) == 1
    assert args.input_paths[0] == formats_headers_csv


def test_good_paths_empty_args(blank_data_dir, tmp_path):
    """Paths are good. Remove some required arguments"""
    ImportArguments(
        catalog_name="catalog",
        input_path=blank_data_dir,
        input_format="csv",
        output_path=tmp_path,
    )
    with pytest.raises(NotImplementedError):
        ImportArguments(
            catalog_name="catalog",
            input_path=blank_data_dir,
            input_format="",  ## empty
            output_path=tmp_path,
        )
    with pytest.raises(ValueError):
        ImportArguments(
            catalog_name="catalog",
            input_path=blank_data_dir,
            input_format="csv",
            output_path="",  ## empty
        )
<<<<<<< HEAD
        assert args._input_path == blank_data_dir
        assert len(args.input_paths) == 1
        assert args.input_paths[0] == blank_data_file
        assert args._output_path == tmp_dir
        assert args.tmp_path.startswith(tmp_dir)
=======
>>>>>>> babe71f3


def test_dask_args(blank_data_dir, tmp_path):
    """Test errors for dask arguments"""
    with pytest.raises(ValueError):
        ImportArguments(
            catalog_name="catalog",
            input_path=blank_data_dir,
            input_format="csv",
            output_path=tmp_path,
            dask_n_workers=-10,
            dask_threads_per_worker=1,
        )
<<<<<<< HEAD
        assert args._input_path == small_sky_parts_dir
        assert len(args.input_paths) == 5

=======
>>>>>>> babe71f3

    with pytest.raises(ValueError):
        ImportArguments(
            catalog_name="catalog",
            input_path=blank_data_dir,
            input_format="csv",
            output_path=tmp_path,
            dask_n_workers=1,
            dask_threads_per_worker=-10,
        )


def test_healpix_args(blank_data_dir, tmp_path):
    """Test errors for healpix partitioning arguments"""
    with pytest.raises(ValueError):
        ImportArguments(
            catalog_name="catalog",
            input_path=blank_data_dir,
            input_format="csv",
            output_path=tmp_path,
            highest_healpix_order=30,
        )
    with pytest.raises(ValueError):
        ImportArguments(
            catalog_name="catalog",
            input_path=blank_data_dir,
            input_format="csv",
            output_path=tmp_path,
            pixel_threshold=3,
        )


def test_formatted_string(blank_data_dir, tmp_path):
    """Test that the human readable string contains our specified arguments"""
    args = ImportArguments(
        catalog_name="catalog",
        input_path=blank_data_dir,
        input_format="csv",
        output_path=tmp_path,
        tmp_dir=tmp_path,
    )
    formatted_string = str(args)
    assert "catalog" in formatted_string
    assert "csv" in formatted_string
    assert str(tmp_path) in formatted_string<|MERGE_RESOLUTION|>--- conflicted
+++ resolved
@@ -63,64 +63,44 @@
             input_format="csv",
         )
 
-<<<<<<< HEAD
-        ## Bad output path
-        with pytest.raises(FileNotFoundError):
-            ImportArguments(
-                catalog_name="catalog",
-                input_path=blank_data_dir,
-                output_path="path",
-                input_format="csv",
-            )
-
-        ## Bad input path
-        with pytest.raises(FileNotFoundError):
-            ImportArguments(
-                catalog_name="catalog",
-                input_path="path",
-                output_path=tmp_dir,
-                overwrite=True,
-                input_format="csv",
-            )
-
-        ## Input path has no files
-        with pytest.raises(FileNotFoundError):
-            ImportArguments(
-                catalog_name="catalog",
-                input_path=empty_data_dir,
-                output_path=tmp_dir,
-                overwrite=True,
-                input_format="csv",
-            )
-
-        ## Bad input file
-        with pytest.raises(FileNotFoundError):
-            ImportArguments(
-                catalog_name="catalog",
-                input_file_list=["path"],
-                overwrite=True,
-                output_path=tmp_dir,
-                input_format="csv",
-            )
-=======
-    ## Input path has no files
-    with pytest.raises(FileNotFoundError):
-        ImportArguments(
-            catalog_name="catalog",
-            input_path=empty_data_dir,
-            output_path=tmp_path,
-            input_format="csv",
-        )
-
-    ## Bad input file
-    with pytest.raises(FileNotFoundError):
-        ImportArguments(
-            catalog_name="catalog",
-            input_file_list=["path"],
-            output_path=tmp_path,
-            input_format="csv",
-        )
->>>>>>> babe71f3
+      ## Bad output path
+      with pytest.raises(FileNotFoundError):
+          ImportArguments(
+              catalog_name="catalog",
+              input_path=blank_data_dir,
+              output_path="path",
+              input_format="csv",
+          )
+
+      ## Bad input path
+      with pytest.raises(FileNotFoundError):
+          ImportArguments(
+              catalog_name="catalog",
+              input_path="path",
+              output_path=tmp_path,
+              overwrite=True,
+              input_format="csv",
+          )
+
+      ## Input path has no files
+      with pytest.raises(FileNotFoundError):
+          ImportArguments(
+              catalog_name="catalog",
+              input_path=empty_data_dir,
+              output_path=tmp_path,
+              overwrite=True,
+              input_format="csv",
+          )
+
+      ## Bad input file
+      with pytest.raises(FileNotFoundError):
+          ImportArguments(
+              catalog_name="catalog",
+              input_file_list=["path"],
+              overwrite=True,
+              output_path=tmp_path,
+              input_format="csv",
+          )
 
 
 def test_output_overwrite(test_data_dir, blank_data_dir):
@@ -206,15 +186,6 @@
             input_format="csv",
             output_path="",  ## empty
         )
-<<<<<<< HEAD
-        assert args._input_path == blank_data_dir
-        assert len(args.input_paths) == 1
-        assert args.input_paths[0] == blank_data_file
-        assert args._output_path == tmp_dir
-        assert args.tmp_path.startswith(tmp_dir)
-=======
->>>>>>> babe71f3
-
 
 def test_dask_args(blank_data_dir, tmp_path):
     """Test errors for dask arguments"""
@@ -227,12 +198,6 @@
             dask_n_workers=-10,
             dask_threads_per_worker=1,
         )
-<<<<<<< HEAD
-        assert args._input_path == small_sky_parts_dir
-        assert len(args.input_paths) == 5
-
-=======
->>>>>>> babe71f3
 
     with pytest.raises(ValueError):
         ImportArguments(
