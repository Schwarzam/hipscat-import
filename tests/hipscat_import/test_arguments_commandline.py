--- conflicted
+++ resolved
@@ -31,40 +31,6 @@
 
 def test_good_paths(blank_data_dir, tmp_path):
     """Required arguments are provided, and paths are found."""
-<<<<<<< HEAD
-    with tempfile.TemporaryDirectory() as tmp_dir:
-        good_args = [
-            "--catalog_name",
-            "catalog",
-            "--input_path",
-            blank_data_dir,
-            "--output_path",
-            tmp_dir,
-            "--input_format",
-            "csv",
-        ]
-        args = parse_command_line(good_args)
-        assert args._input_path == blank_data_dir
-        assert args._output_path == tmp_dir
-
-
-def test_good_paths_short_names(blank_data_dir):
-    """Required arguments are provided, using short names for arguments."""
-    with tempfile.TemporaryDirectory() as tmp_dir:
-        good_args = [
-            "-c",
-            "catalog",
-            "-i",
-            blank_data_dir,
-            "-o",
-            tmp_dir,
-            "-fmt",
-            "csv",
-        ]
-        args = parse_command_line(good_args)
-        assert args._input_path == blank_data_dir
-        assert args._output_path == tmp_dir
-=======
     tmp_path_name = str(tmp_path)
     good_args = [
         "--catalog_name",
@@ -77,8 +43,8 @@
         "csv",
     ]
     args = parse_command_line(good_args)
-    assert args.input_path == blank_data_dir
-    assert args.output_path == tmp_path_name
+    assert args._input_path == blank_data_dir
+    assert args._output_path == tmp_path_name
 
 
 def test_good_paths_short_names(blank_data_dir, tmp_path):
@@ -95,6 +61,5 @@
         "csv",
     ]
     args = parse_command_line(good_args)
-    assert args.input_path == blank_data_dir
-    assert args.output_path == tmp_path_name
->>>>>>> babe71f3
+    assert args._input_path == blank_data_dir
+    assert args._output_path == tmp_path_name
